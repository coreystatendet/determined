"""
launch_autohorovod.py is the default launch layer for Determined.

It launches the entrypoint script under horovodrun when slots_per_trial>1, or as a regular
subprocess otherwise.
"""

import logging
import socket
import subprocess
import sys
import time

import simplejson

import determined as det
import determined.common
from determined import horovod
from determined.common import api, constants, storage
from determined.common.api import certs
from determined.constants import HOROVOD_SSH_PORT


def main() -> int:
    info = det.get_cluster_info()
    assert info is not None, "must be run on-cluster"
    assert info.task_type == "TRIAL", f'must be run with task_type="TRIAL", not "{info.task_type}"'

    # Hack: read the full config.  The experiment config is not a stable API!
    experiment_config = info.trial._config

    debug = experiment_config.get("debug", False)
    determined.common.set_logger(debug)

    logging.info(
        f"New trial runner in (container {info.container_id}) on agent {info.agent_id}: "
        + simplejson.dumps(experiment_config)
    )

    print(experiment_config)

    # TODO: this should go in the chief worker, not in the launch layer.  For now, the
    # DistributedContext is not created soon enough for that to work well.
    try:
        storage.validate_config(
            experiment_config["checkpoint_storage"],
            container_path=constants.SHARED_FS_CONTAINER_PATH,
        )
    except Exception as e:
        logging.error("Checkpoint storage validation failed: {}".format(e))
        return 1

<<<<<<< HEAD
    if len(info.slot_ids) < 2:
=======
    if experiment_config.get("resources", {}).get("slots_per_trial", 1) < 2:
>>>>>>> ca594d0b
        # Non-distriubuted training; skip running in subprocesses to improve startup times.
        from determined.exec import harness

        return harness.main()

    # TODO: refactor websocket, data_layer, and profiling to to not use the cli_cert.
    cert = certs.default_load(info.master_url)
    certs.cli_cert = cert

    if info.container_rank > 0:
        # Non-chief machines just run sshd.

        # Mark sshd containers as daemon containers that the master should kill when all non-daemon
        # contiainers (horovodrun, in this case) have exited.
        api.post(
            info.master_url,
            path=f"/api/v1/allocations/{info.allocation_id}/containers/{info.container_id}/daemon",
            cert=cert,
        )

        # Wrap it in a pid_server to ensure that we can't hang if a worker fails.
        # TODO: After the upstream horovod bugfix (github.com/horovod/horovod/pull/3060) is in a
        # widely-used release of horovod, we should remove this pid_server layer, which just adds
        # unnecessary complexity.
        pid_server_cmd = [
            "python3",
            "-m",
            "determined.exec.pid_server",
            "--on-fail",
            "SIGTERM",
            "--on-exit",
            "WAIT",
            f"/tmp/pid_server-{info.allocation_id}",
            str(len(info.slot_ids)),
            "--",
        ]

        run_sshd_command = [
            "/usr/sbin/sshd",
            "-p",
            str(HOROVOD_SSH_PORT),
            "-f",
            "/run/determined/ssh/sshd_config",
            "-D",
        ]

        logging.debug(
            f"Non-chief [{info.container_rank}] training process launch "
            f"command: {run_sshd_command}."
        )
        return subprocess.Popen(pid_server_cmd + run_sshd_command).wait()

    # Chief machine waits for every worker's sshd to be available.  All machines should be pretty
    # close to in-step by now because all machines just finished synchronizing rendezvous info.
    deadline = time.time() + 20
    for peer in info.container_addrs[1:]:
        while True:
            with socket.socket() as sock:
                sock.settimeout(1)
                try:
                    # Connect to a socket to ensure sshd is listening.
                    sock.connect((peer, HOROVOD_SSH_PORT))
                    # The ssh protocol requires the server to serve an initial greeting.
                    # Receive part of that greeting to know that sshd is accepting/responding.
                    data = sock.recv(1)
                    if not data:
                        raise ValueError("no sshd greeting")
                    # This peer is ready.
                    break
                except Exception:
                    if time.time() > deadline:
                        raise ValueError(
                            f"Chief machine was unable to connect to sshd on peer machine at "
                            f"{peer}:{HOROVOD_SSH_PORT}"
                        )
                    time.sleep(0.1)

    # The chief has several layers of wrapper processes:
    # - a top-level pid_server, which causes the whole container to exit if any local worker dies.
    # - horovodrun, which launches $slots_per_trial copies of the following layers:
    #     - a pid_client process to contact the local pid_server
    #     - worker_process_wrapper, which redirects stdin/stdout to the local container
    #     - harness.py, which actually does the training for the worker
    #
    # It is a bug in horovod that causes us to have this pid_server/pid_client pair of layers.
    # We can remove these layers when the upstream fix has been around for long enough that we can
    # reasonably require user images to have patched horovod installations.

    pid_server_cmd = [
        "python3",
        "-m",
        "determined.exec.pid_server",
        # Use SIGINT on horovod, because it freaks out with SIGTERM.
        "--on-fail",
        "SIGINT",
        "--on-exit",
        "WAIT",
        f"/tmp/pid_server-{info.allocation_id}",
        str(len(info.slot_ids)),
        "--",
    ]

    # TODO: remove this (very old) hack when we have a configurable launch layer.
    hvd_optional_args = experiment_config.get("data", {}).get("__det_dtrain_args", [])

    hvd_cmd = horovod.create_run_command(
        num_proc_per_machine=len(info.slot_ids),
        ip_addresses=info.container_addrs,
        inter_node_network_interface=info.trial._inter_node_network_interface,
        optimizations=experiment_config["optimizations"],
        debug=debug,
        optional_args=hvd_optional_args + sys.argv[1:],
    )

    pid_client_cmd = [
        "python3",
        "-m",
        "determined.exec.pid_client",
        f"/tmp/pid_server-{info.allocation_id}",
        "--",
    ]

    log_redirect_cmd = [
        "python3",
        "-m",
        "determined.exec.worker_process_wrapper",
    ]

    harness_cmd = [
        "python3",
        "-m",
        "determined.exec.harness",
    ]

    logging.debug(f"chief worker calling horovodrun with args: {hvd_cmd[1:]} ...")

    return subprocess.Popen(
        pid_server_cmd + hvd_cmd + pid_client_cmd + log_redirect_cmd + harness_cmd
    ).wait()


if __name__ == "__main__":
    sys.exit(main())<|MERGE_RESOLUTION|>--- conflicted
+++ resolved
@@ -37,8 +37,6 @@
         + simplejson.dumps(experiment_config)
     )
 
-    print(experiment_config)
-
     # TODO: this should go in the chief worker, not in the launch layer.  For now, the
     # DistributedContext is not created soon enough for that to work well.
     try:
@@ -50,11 +48,7 @@
         logging.error("Checkpoint storage validation failed: {}".format(e))
         return 1
 
-<<<<<<< HEAD
-    if len(info.slot_ids) < 2:
-=======
     if experiment_config.get("resources", {}).get("slots_per_trial", 1) < 2:
->>>>>>> ca594d0b
         # Non-distriubuted training; skip running in subprocesses to improve startup times.
         from determined.exec import harness
 
