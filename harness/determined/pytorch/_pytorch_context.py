import contextlib
import logging
from typing import Any, Callable, Dict, Iterator, List, Optional, Set, Tuple, Type, Union, cast

import torch
import torch.nn as nn

import determined as det
from determined import profiler, pytorch
from determined._trial_controller import DistributedBackend
from determined.common import check
from determined.horovod import hvd
from determined.tensorboard import get_base_path

# Apex is included only for GPU trials.
try:
    import apex
except ImportError:
    if torch.cuda.is_available():
        logging.warning("Failed to import apex.")
    pass

# AMP is only available in PyTorch 1.6+
try:
    import torch.cuda.amp as amp

    amp_import_error = False
except ImportError:
    amp_import_error = True
    if torch.cuda.is_available():
        logging.warning("PyTorch AMP is unavailable.")
    pass


class PyTorchTrialContext(det.TrialContext, pytorch._PyTorchReducerContext):
    """Contains runtime information for any Determined workflow that uses the ``PyTorch`` API.

    With this class, users can do the following things:

    1. Wrap PyTorch models, optimizers, and LR schedulers with their Determined-compatible
       counterparts using :meth:`wrap_model`, :meth:`wrap_optimizer`, :meth:`wrap_lr_scheduler`,
       respectively. The Determined-compatible objects are capable of transparent
       distributed training, checkpointing and exporting, mixed-precision training,
       and gradient aggregation.
    2. Configure apex amp by calling :meth:`configure_apex_amp` (optional).
    3. Calculate the gradients with :meth:`backward` on a specified loss.
    4. Run an optimization step with :meth:`step_optimizer`.
    5. Functionalities inherited from :class:`determined.TrialContext`, including getting
       the runtime information and properly handling training data in distributed training.
    """

    def __init__(self, *args: Any, **kwargs: Any) -> None:
        det.TrialContext.__init__(self, *args, **kwargs)
        pytorch._PyTorchReducerContext.__init__(self, self.distributed._zmq_allgather)

        self._init_device()

        # Track which types we have issued warnings for in to_device().
        self._to_device_warned_types = set()  # type: Set[Type]

        # The following attributes are initialized during the lifetime of
        # a PyTorchTrialContext.
        self.models = []  # type: List[nn.Module]
        self.optimizers = []  # type: List[torch.optim.Optimizer]
        self.profiler = None  # type: Any
        self.lr_schedulers = []  # type: List[pytorch.LRScheduler]
        self._epoch_len = None  # type: Optional[int]

        # Use a main model to contain all of the models because when using horovod
        # to broadcast the states of models we want to avoid name conflicts for these
        # states so we set all the models to be sub-module of the main model with
        # different names using __setattr__ and use the state_dict of the main model
        # for broadcasting. Note that broadcast_parameters only accepts state_dict()
        # although its doc says it also accepts named_parameters()
        self._main_model = nn.Module()
        self._scaler = None
        self._use_apex = False
        self._loss_ids = {}  # type: Dict[torch.Tensor, int]
        self._last_backward_batch_idx = None  # type: Optional[int]
        self._current_batch_idx = None  # type: Optional[int]

        self.experimental = pytorch.PyTorchExperimentalContext(self)
        self._reducers = pytorch._PyTorchReducerContext()
        self._determined_profiler = None  # type: Optional[profiler.ProfilerAgent]

        self._use_horovod = DistributedBackend.HOROVOD.value

        optimizations_config = self.env.experiment_config.get_optimizations_config()
        self._aggregation_frequency = cast(int, optimizations_config.get("aggregation_frequency"))
        self._fp16_compression = cast(bool, optimizations_config.get("gradient_compression"))
        self._average_aggregated_gradients = cast(
            bool, optimizations_config.get("average_aggregated_gradients")
        )
        self._average_training_metrics = cast(
            bool, optimizations_config.get("average_training_metrics")
        )

    def autocast_forward_pass(self, to_wrap: torch.nn.Module) -> torch.nn.Module:
        # First, ensure the forward pass is wrapped in an autocast context:
        class _AutocastForwardPassModel(type(to_wrap)):  # type: ignore
            def __init__(wrapper) -> None:
                self.model = to_wrap

            def __getattr__(wrapper, name):  # type: ignore
                return getattr(to_wrap, name)

            def __setattr__(wrapper, name, value):  # type: ignore
                return setattr(to_wrap, name, value)

            def __delattr__(wrapper, name):  # type: ignore
                return delattr(to_wrap, name)

            def forward(wrapper, *arg, **kwarg):  # type: ignore
                with amp.autocast():  # type: ignore
                    return to_wrap.forward(*arg, **kwarg)

        wrapped = _AutocastForwardPassModel()

        # To not print errors recursively or every forward pass
        warned_types = set()

        # Second, eliminate any need for the loss functions to be in that context:
        def end_fp16(module: torch.nn.Module, input: Any, output: Any) -> Any:  # noqa: A002

            if isinstance(output, torch.Tensor):
                return output.float() if output.dtype == torch.float16 else output
            if isinstance(output, dict):
                return {k: end_fp16(module, input, v) for k, v in output.items()}
            if isinstance(output, list):
                return [end_fp16(module, input, d) for d in output]
            if isinstance(output, tuple):
                return tuple(end_fp16(module, input, d) for d in output)
            # If there are other types that embed Tensors still using fp16 and loss computation
            # subsequently fails, then experimental.use_amp should not be used and the forward pass
            # should be manually wrapped in an autocast context.
            if type(output) not in warned_types:
                warned_types.add(type(output))
                logging.warn(
                    f"Unexpected type '{type(output).__name__}' outputted by model in experimental "
                    "AMP mode."
                )
            return output

        wrapped.register_forward_hook(end_fp16)

        return wrapped

    def wrap_model(self, model: torch.nn.Module) -> torch.nn.Module:
        """Returns a wrapped model."""

        if self.env.managed_training:
            check.false(self._use_apex, "Must call wrap_model() before configure_apex_amp.")

            model = model.to(self.device)
            if not self.distributed.size > 1 and self.n_gpus > 1:
                check.eq(
                    self._aggregation_frequency,
                    1,
                    "Please enable `optimized_parallel` to use aggregation "
                    "frequency greater than 1 for single machine multi-GPU "
                    "training.",
                )
                model = nn.DataParallel(model)
                logging.debug("Initialized model for native parallel training.")

        model_id = len(self.models)
        self._main_model.__setattr__(f"model_{model_id}", model)

        if self.experimental._auto_amp:
            model = self.autocast_forward_pass(model)

        self.models.append(model)
        return model

    def wrap_optimizer(
        self,
        optimizer: torch.optim.Optimizer,
        backward_passes_per_step: int = 1,
    ) -> torch.optim.Optimizer:
        """Returns a wrapped optimizer.

        The optimizer must use the models wrapped by :meth:`wrap_model`. This function
        creates a ``horovod.DistributedOptimizer`` if using parallel/distributed training.

        `backward_passes_per_step` can be used to specify how many gradient aggregation
        steps will be performed in a single `train_batch` call per optimizer step.
        In most cases, this will just be the default value 1.  However, this advanced functionality
        can be used to support training loops like the one shown below:

        .. code-block:: python

            def train_batch(
                self, batch: TorchData, epoch_idx: int, batch_idx: int
            ) -> Dict[str, torch.Tensor]:
                data, labels = batch
                output = self.model(data)
                loss1 = output['loss1']
                loss2 = output['loss2']
                self.context.backward(loss1)
                self.context.backward(loss2)
                self.context.step_optimizer(self.optimizer, backward_passes_per_step=2)
                return {"loss1": loss1, "loss2": loss2}

        """
        if self.env.managed_training:
            check.false(self._use_apex, "Must call wrap_optimizer() before configure_apex_amp.")
            check.gt_eq(
                backward_passes_per_step,
                1,
                "backward_passes_per_step for local gradient aggregation must be >= 1",
            )

<<<<<<< HEAD
            if self.distributed.size > 1 and self._use_horovod:
                use_compression = self._fp16_compression
=======
            if self.distributed.size > 1:
>>>>>>> 04d3569e
                optimizer = hvd.DistributedOptimizer(
                    optimizer,
                    named_parameters=self._filter_named_parameters(optimizer),
                    backward_passes_per_step=backward_passes_per_step * self._aggregation_frequency,
                    compression=hvd.Compression.fp16
                    if self._fp16_compression
                    else hvd.Compression.none,
                )
                logging.debug(
                    "Initialized optimizer for distributed and optimized parallel training."
                )

        self.optimizers.append(optimizer)
        return optimizer

    def wrap_lr_scheduler(
        self,
        lr_scheduler: torch.optim.lr_scheduler._LRScheduler,
        step_mode: pytorch.LRScheduler.StepMode,
        frequency: int = 1,
    ) -> torch.optim.lr_scheduler._LRScheduler:
        """
        Returns a wrapped LR scheduler.

        The LR scheduler must use an optimizer wrapped by :meth:`wrap_optimizer`.  If ``apex.amp``
        is in use, the optimizer must also have been configured with :meth:`configure_apex_amp`.
        """
        if isinstance(lr_scheduler, torch.optim.lr_scheduler.ReduceLROnPlateau):
            if step_mode != pytorch.LRScheduler.StepMode.MANUAL_STEP:
                raise det.errors.InvalidExperimentException(
                    "detected that context.wrap_lr_scheduler() was called with an instance of "
                    "torch.optim.lr_scheduer.ReduceLROnPlateau as the lr_scheduler.  This lr "
                    "scheduler class does not have the usual step() parameters, and so it can "
                    "only be used with step_mode=MANUAL_STEP.\n"
                    "\n"
                    "For example, if you wanted to step it on every validation step, you might "
                    "wrap your lr_scheduler and pass it to a callback like this:\n"
                    "\n"
                    "class MyLRStepper(PyTorchCallback):\n"
                    "    def __init__(self, wrapped_lr_scheduler):\n"
                    "        self.wrapped_lr_scheduler = wrapped_lr_scheduler\n"
                    "\n"
                    "    def on_validation_end(self, metrics):\n"
                    '        self.wrapped_lr_scheduler.step(metrics["validation_error"])\n'
                )

        opt = getattr(lr_scheduler, "optimizer", None)
        if opt is not None:
            check.is_in(
                opt,
                self.optimizers,
                "Must use an optimizer that is returned by wrap_optimizer()",
            )
        wrapped = pytorch.LRScheduler(lr_scheduler, step_mode, frequency)
        self.lr_schedulers.append(wrapped)

        # Return the original LR scheduler to the user in case they have customizations that we
        # don't care about.
        return lr_scheduler

    def set_profiler(self, *args: List[str], **kwargs: Any) -> None:
        """
        Sets a torch profiler instance on the trial context to be called in _pytorch_trial
        when training.
        """
        self.profiler = torch.profiler.profile(
            on_trace_ready=torch.profiler.tensorboard_trace_handler(str(get_base_path({}))),
            *args,
            **kwargs,
        )

    def _set_determined_profiler(self, prof: profiler.ProfilerAgent) -> None:
        self._determined_profiler = prof

    @contextlib.contextmanager
    def _record_timing(self, metric_name: str, accumulate: bool = False) -> Iterator[None]:
        if not self._determined_profiler:
            yield
            return
        with self._determined_profiler.record_timing(metric_name, accumulate):
            yield

    def _filter_named_parameters(self, optimizer: torch.optim.Optimizer) -> List:
        """_filter_named_parameters filters the named parameters of a specified optimizer out
        of all the named parameters from a specified model. We need this function because
        a ``torch.optim.Optimizer`` doesn't store parameter names and we need the names of
        the parameters when mapping parameters to each ``horovod.DistributedOptimizer``.
        """
        opt_params = {p for group in optimizer.param_groups for p in group.get("params", [])}
        return [(name, p) for name, p in self._main_model.named_parameters() if p in opt_params]

    def _init_device(self) -> None:
        self.n_gpus = len(self.env.container_gpus)
        if self.distributed.size > 1:
            if self.n_gpus > 0:
                # We launch a horovod process per GPU. Each process
                # needs to bind to a unique GPU.
                self.device = torch.device("cuda", self.distributed.local_rank)
                torch.cuda.set_device(self.device)
            else:
                self.device = torch.device("cpu")
        elif self.n_gpus > 0:
            self.device = torch.device("cuda", 0)
        else:
            self.device = torch.device("cpu")
        check.is_not_none(self.device)

    def to_device(self, data: pytorch._Data) -> pytorch.TorchData:
        """Map generated data to the device allocated by the Determined cluster.

        All the data in the data loader and the models are automatically moved to the
        allocated device. This method aims at providing a function for the data generated
        on the fly.
        """
        with self._record_timing("to_device", accumulate=True):
            return pytorch.to_device(data, self.device, self._to_device_warned_types)

    def wrap_scaler(self, scaler: Any) -> Any:
        """
        Prepares to use automatic mixed precision through PyTorch’s native AMP API. The returned
        scaler should be passed to ``step_optimizer``, but usage does not otherwise differ from
        vanilla PyTorch APIs. Loss should be scaled before calling ``backward``, ``unscale_`` should
        be called before clipping gradients, ``update`` should be called after stepping all
        optimizers, etc.

        PyTorch 1.6 or greater is required for this feature.

        Arguments:
            scaler (``torch.cuda.amp.GradScaler``):  Scaler to wrap and track.

        Returns:
            The scaler. It may be wrapped to add additional functionality for use in Determined.
        """

        check.false(amp_import_error, "Failed to import torch.cuda.amp. PyTorch >= 1.6 required.")

        check.false(self._use_apex, "Do not mix APEX with PyTorch AMP.")

        check.is_none(self._scaler, "Please only call wrap_scaler or use_amp once.")

        check.true(len(self.models) == 0, "Please call wrap_scaler before wrap_model.")

        check.true(
            torch.cuda.is_available(),
            "Mixed precision training (AMP) is supported only on GPU slots.",
        )

        self._scaler = scaler

        return scaler

    def configure_apex_amp(
        self,
        models: Union[torch.nn.Module, List[torch.nn.Module]],
        optimizers: Union[torch.optim.Optimizer, List[torch.optim.Optimizer]],
        enabled: Optional[bool] = True,
        opt_level: Optional[str] = "O1",
        cast_model_type: Optional[torch.dtype] = None,
        patch_torch_functions: Optional[bool] = None,
        keep_batchnorm_fp32: Optional[Union[bool, str]] = None,
        master_weights: Optional[bool] = None,
        loss_scale: Optional[Union[float, str]] = None,
        cast_model_outputs: Optional[torch.dtype] = None,
        num_losses: Optional[int] = 1,
        verbosity: Optional[int] = 1,
        min_loss_scale: Optional[float] = None,
        max_loss_scale: Optional[float] = 2.0 ** 24,
    ) -> Tuple:
        """
        Configure automatic mixed precision for your models and optimizers using NVIDIA's Apex
        PyTorch extension. Note that details for apex.amp are handled automatically within
        Determined after this call.

        This function must be called **after** you have finished constructing your models and
        optimizers with :meth:`wrap_model` and :meth:`wrap_optimizer`.

        This function has the same arguments as
        `apex.amp.initialize <https://nvidia.github.io/apex/amp.html#apex.amp.initialize>`_.

        .. warning::
            When using distributed training and automatic mixed precision,
            we only support ``num_losses=1`` and calling backward on the loss once.

        Arguments:
            models (``torch.nn.Module`` or list of ``torch.nn.Module`` s):  Model(s) to modify/cast.
            optimizers (``torch.optim.Optimizer`` or list of ``torch.optim.Optimizer`` s):
                Optimizers to modify/cast. REQUIRED for training.
            enabled (bool, optional, default=True):  If False, renders all Amp calls no-ops,
                so your script should run as if Amp were not present.
            opt_level (str, optional, default="O1"):  Pure or mixed precision optimization level.
                Accepted values are "O0", "O1", "O2", and "O3", explained in detail above.
            cast_model_type (``torch.dtype``, optional, default=None):  Optional property override,
                see above.
            patch_torch_functions (bool, optional, default=None):  Optional property override.
            keep_batchnorm_fp32 (bool or str, optional, default=None):  Optional property override.
                If passed as a string, must be the string "True" or "False".
            master_weights (bool, optional, default=None):  Optional property override.
            loss_scale (float or str, optional, default=None):  Optional property override.
                If passed as a string, must be a string representing a number, e.g., "128.0",
                or the string "dynamic".
            cast_model_outputs (torch.dtype, optional, default=None):  Option to ensure that
                the outputs of your model is always cast to a particular type regardless of
                ``opt_level``.
            num_losses (int, optional, default=1):  Option to tell Amp in advance how many
                losses/backward passes you plan to use.  When used in conjunction with the
                ``loss_id`` argument to ``amp.scale_loss``, enables Amp to use a different
                loss scale per loss/backward pass, which can improve stability.
                If ``num_losses`` is left to 1, Amp will still support multiple losses/backward
                passes, but use a single global loss scale for all of them.
            verbosity (int, default=1):  Set to 0 to suppress Amp-related output.
            min_loss_scale (float, default=None):  Sets a floor for the loss scale values that
                can be chosen by dynamic loss scaling.  The default value of None means that no
                floor is imposed. If dynamic loss scaling is not used, `min_loss_scale` is ignored.
            max_loss_scale (float, default=2.**24):  Sets a ceiling for the loss scale values
                that can be chosen by dynamic loss scaling.  If dynamic loss scaling is not used,
                `max_loss_scale` is ignored.

        Returns:
            Model(s) and optimizer(s) modified according to the ``opt_level``.
            If  ``optimizers`` args were lists, the corresponding return value will
            also be a list.
        """
        if not self.env.managed_training:
            return models, optimizers

        check.is_none(self._scaler, "Do not mix APEX with PyTorch AMP")

        check.false(self._use_apex, "Please only call configure_apex_amp once.")
        if self.distributed.size > 1:
            check.eq(
                num_losses,
                1,
                "When using parallel/distributed training, "
                "Determined only supports configure_apex_amp with num_losses = 1",
            )

        self._use_apex = True

        if self.distributed.size > 1:
            check.eq(
                self._aggregation_frequency,
                1,
                "Mixed precision training (AMP) is not supported with "
                "aggregation frequency > 1.",
            )

        check.true(
            torch.cuda.is_available(),
            "Mixed precision training (AMP) is supported only on GPU slots.",
        )

        logging.info(f"Enabling mixed precision training with opt_level: {opt_level}.")
        models, optimizers = apex.amp.initialize(
            models=models,
            optimizers=optimizers,
            enabled=enabled,
            opt_level=opt_level,
            cast_model_type=cast_model_type,
            patch_torch_functions=patch_torch_functions,
            keep_batchnorm_fp32=keep_batchnorm_fp32,
            master_weights=master_weights,
            loss_scale=loss_scale,
            cast_model_outputs=cast_model_outputs,
            num_losses=num_losses,
            min_loss_scale=min_loss_scale,
            max_loss_scale=max_loss_scale,
            verbosity=verbosity
            if self.distributed.get_rank() == 0 or self.env.experiment_config.debug_enabled()
            else 0,
        )
        if not isinstance(models, list):
            self.models = [models]
        if not isinstance(optimizers, list):
            self.optimizers = [optimizers]
        return models, optimizers

    def _should_communicate_and_update(self) -> bool:
        if not self.env.managed_training:
            return True
        if self._current_batch_idx is None:
            raise det.errors.InternalException("Training hasn't started.")
        return (self._current_batch_idx + 1) % self._aggregation_frequency == 0

    def backward(
        self,
        loss: torch.Tensor,
        gradient: Optional[torch.Tensor] = None,
        retain_graph: bool = False,
        create_graph: bool = False,
    ) -> None:
        """Compute the gradient of current tensor w.r.t. graph leaves.

        The arguments are used in the same way as ``torch.Tensor.backward``.
        See https://pytorch.org/docs/1.4.0/_modules/torch/tensor.html#Tensor.backward for details.

        .. warning::
            When using distributed training, we don't support manual gradient accumulation.
            That means the gradient on each parameter can only be calculated once on each batch.
            If a parameter is associated with multiple losses, you can either choose to call
            backward on only one of those losses or you could set ``require_grads`` flag of a
            parameter or module to false to avoid manual gradient accumulation on that parameter.
            However, you can do gradient accumulation across batches by setting
            :ref:`optimizations.aggregation_frequency <config-aggregation-frequency>` in the
            experiment configuration to be greater than 1.

        Arguments:
            gradient (Tensor or None): Gradient w.r.t. the
                tensor. If it is a tensor, it will be automatically converted
                to a Tensor that does not require grad unless ``create_graph`` is True.
                None values can be specified for scalar Tensors or ones that
                don't require grad. If a None value would be acceptable then
                this argument is optional.
            retain_graph (bool, optional): If ``False``, the graph used to compute
                the grads will be freed. Note that in nearly all cases setting
                this option to True is not needed and often can be worked around
                in a much more efficient way. Defaults to the value of
                ``create_graph``.
            create_graph (bool, optional): If ``True``, graph of the derivative will
                be constructed, allowing to compute higher order derivative
                products. Defaults to ``False``.
        """
        if self._use_apex:
            if (
                self._last_backward_batch_idx is None
                or self._current_batch_idx is None
                or self._last_backward_batch_idx < self._current_batch_idx
            ):
                self._last_backward_batch_idx = self._current_batch_idx
            else:
                raise det.errors.InvalidExperimentException(
                    "Calling context.backward(loss) multiple times is not supported "
                    "while using apex.amp and parallel/distributed training"
                )

            if loss not in self._loss_ids:
                self._loss_ids[loss] = len(self._loss_ids)
            with apex.amp.scale_loss(
                loss, self.optimizers, loss_id=self._loss_ids[loss]
            ) as scaled_loss:
                with self._record_timing("train_batch.backward", accumulate=True):
                    scaled_loss.backward(
                        gradient=gradient, retain_graph=retain_graph, create_graph=create_graph
                    )

                if self.distributed.size > 1 and self._should_communicate_and_update():
                    # When we exit out of this context manager, we need to finish
                    # communicating gradient updates before they are unscaled.
                    #
                    # Unfortunately, there is no clean way to support unscaling
                    # happening after synchronizing the optimizer on apex.amp.
                    # A short-term solution is to not support multiple losses nor
                    # multiple backward passes on one loss. A long-term solution is
                    # to integrate torch native AMP (https://pytorch.org/docs/stable/amp.html),
                    # which will come out soon.
                    with self._record_timing("train_batch.sync_optimizers", accumulate=True):
                        for optimizer in self.optimizers:
                            optimizer.synchronize()  # type: ignore
        else:
            if self._scaler and self.experimental._auto_amp:
                loss = self._scaler.scale(loss)

            with self._record_timing("train_batch.backward", accumulate=True):
                loss.backward(  # type: ignore
                    gradient=gradient,
                    retain_graph=retain_graph,
                    create_graph=create_graph,
                )

    def _average_gradients(self, parameters: Any, divisor: int) -> None:
        check.gt_eq(divisor, 1)
        if divisor == 1:
            return

        divisor_value = float(divisor)
        for p in filter(lambda param: param.grad is not None, parameters):
            p.grad.data.div_(divisor_value)

    def step_optimizer(
        self,
        optimizer: torch.optim.Optimizer,
        clip_grads: Optional[Callable[[Iterator], None]] = None,
        auto_zero_grads: bool = True,
        scaler: Optional[Any] = None,
        # Should be torch.cuda.amp.GradScaler, but:
        #   * other implementations might be possible
        #   * requiring this type forces upgrades to PyTorch 1.6+
    ) -> None:
        """
        Perform a single optimization step.

        This function must be called once for each optimizer. However, the order of
        different optimizers' steps can be specified by calling this function in different
        orders. Also, gradient accumulation across iterations is performed by the Determined
        training loop by setting the experiment configuration field
        :ref:`optimizations.aggregation_frequency <config-aggregation-frequency>`.

        Here is a code example:

        .. code-block:: python

            def clip_grads(params):
                torch.nn.utils.clip_grad_norm_(params, 0.0001),

            self.context.step_optimizer(self.opt1, clip_grads)

        Arguments:
            optimizer(``torch.optim.Optimizer``): Which optimizer should be stepped.
            clip_grads(a function, optional): This function should have one argument for
                parameters in order to clip the gradients.
            auto_zero_grads(bool, optional): Automatically zero out gradients automatically after
                stepping the optimizer. If false, you need to call ``optimizer.zero_grad()``
                manually. Note that if :ref:`optimizations.aggregation_frequency
                <config-aggregation-frequency>` is greater than 1, ``auto_zero_grads`` must be true.
            scaler(``torch.cuda.amp.GradScaler``, optional): The scaler to use for stepping the
                optimizer. This should be unset if not using AMP, and is necessary if
                ``wrap_scaler()`` was called directly.
        """

        check.true(
            auto_zero_grads or self._aggregation_frequency == 1,
            "if optimizations.aggregation_frequency is larger than 1, "
            "you can only set auto_zero_grads to be true. ",
        )

        if not self._should_communicate_and_update():
            return

        # Communication needs to be synchronized so that is completed
        # before we apply gradient clipping and `step()`. In the case of APEX
        # this is called in backward() instead, so that it's inside the context
        # manager and before unscaling.
        if self.distributed.size > 1 and self._use_horovod and not self._use_apex:
            with self._record_timing("train_batch.sync_optimizers", accumulate=True):
                optimizer.synchronize()  # type: ignore

        parameters = (
            [p for group in optimizer.param_groups for p in group.get("params", [])]
            if not self._use_apex
            else apex.amp.master_params(optimizer)
        )

        if self._average_aggregated_gradients:
            self._average_gradients(parameters=parameters, divisor=self._aggregation_frequency)

        if clip_grads is not None:
            if self._scaler and self.experimental._auto_amp:
                self._scaler.unscale_(optimizer)
            clip_grads(parameters)

        # For stepping the optimizer we will operate on the scaler passed
        # in, or fall back to the wrapped scaler (if any).
        if scaler is None and self.experimental._auto_amp:
            scaler = self._scaler
        if scaler:

            def step_fn() -> None:
                scaler.step(optimizer)  # type: ignore

        else:
            step_fn = optimizer.step  # type: ignore

        if self.distributed.size > 1 and self._use_horovod:
            with optimizer.skip_synchronize():  # type: ignore
                step_fn()
        else:
            step_fn()

        if auto_zero_grads:
            optimizer.zero_grad()

    def is_epoch_start(self) -> bool:
        """
        Returns true if the current batch is the first batch of the epoch.

        .. warning::
            Not accurate for variable size epochs.
        """
        if self._current_batch_idx is None:
            raise det.errors.InternalException("Training hasn't started.")
        if self._epoch_len is None:
            raise det.errors.InternalException("Training DataLoader uninitialized.")
        return self._current_batch_idx % self._epoch_len == 0

    def is_epoch_end(self) -> bool:
        """
        Returns true if the current batch is the last batch of the epoch.

        .. warning::
            Not accurate for variable size epochs.
        """
        if self._current_batch_idx is None:
            raise det.errors.InternalException("Training hasn't started.")
        if self._epoch_len is None:
            raise det.errors.InternalException("Training DataLoader uninitialized.")
        return self._current_batch_idx % self._epoch_len == self._epoch_len - 1

    def current_train_epoch(self) -> int:
        if self._current_batch_idx is None:
            raise det.errors.InternalException("Training hasn't started.")
        if self._epoch_len is None:
            raise det.errors.InternalException("Training DataLoader uninitialized.")
        return self._current_batch_idx // self._epoch_len

    def current_train_batch(self) -> int:
        """
        Current global batch index
        """
        if self._current_batch_idx is None:
            raise det.errors.InternalException("Training hasn't started.")
        return self._current_batch_idx<|MERGE_RESOLUTION|>--- conflicted
+++ resolved
@@ -210,12 +210,7 @@
                 "backward_passes_per_step for local gradient aggregation must be >= 1",
             )
 
-<<<<<<< HEAD
             if self.distributed.size > 1 and self._use_horovod:
-                use_compression = self._fp16_compression
-=======
-            if self.distributed.size > 1:
->>>>>>> 04d3569e
                 optimizer = hvd.DistributedOptimizer(
                     optimizer,
                     named_parameters=self._filter_named_parameters(optimizer),
