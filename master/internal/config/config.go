--- conflicted
+++ resolved
@@ -228,16 +228,12 @@
 
 // InternalConfig is the configuration for internal knobs.
 type InternalConfig struct {
-<<<<<<< HEAD
 	ExternalSessions model.ExternalSessions `json:"external_sessions"`
 }
 
 // ObservabilityConfig is the configuration for observability metrics.
 type ObservabilityConfig struct {
 	EnablePrometheus bool `json:"enable_prometheus"`
-=======
-	ExternalSessions  model.ExternalSessions `json:"external_sessions"`
-	PrometheusEnabled bool                   `json:"prometheus_enabled"`
 }
 
 func readPreemptionFromScheduler(conf *resourcemanagers.SchedulerConfig) *bool {
@@ -358,5 +354,4 @@
 		weight = conf.Resources.Weight
 	}
 	return weight
->>>>>>> 7d9714e0
 }