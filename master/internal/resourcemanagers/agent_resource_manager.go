package resourcemanagers

import (
	"crypto/tls"
	"fmt"
	"time"

	"github.com/determined-ai/determined/master/pkg/model"

	"github.com/pkg/errors"

	"github.com/determined-ai/determined/master/internal/job"
	"github.com/determined-ai/determined/master/internal/sproto"
	"github.com/determined-ai/determined/master/pkg/actor"
	"github.com/determined-ai/determined/master/pkg/device"
	"github.com/determined-ai/determined/proto/pkg/apiv1"
	"github.com/determined-ai/determined/proto/pkg/jobv1"
	"github.com/determined-ai/determined/proto/pkg/resourcepoolv1"
)

type agentResourceManager struct {
	config      *AgentResourceManagerConfig
	poolsConfig []ResourcePoolConfig
	cert        *tls.Certificate

	pools map[string]*actor.Ref
}

func newAgentResourceManager(config *ResourceConfig, cert *tls.Certificate) *agentResourceManager {
	return &agentResourceManager{
		config:      config.ResourceManager.AgentRM,
		poolsConfig: config.ResourcePools,
		cert:        cert,
		pools:       make(map[string]*actor.Ref),
	}
}

func (a *agentResourceManager) Receive(ctx *actor.Context) error {
	switch msg := ctx.Message().(type) {
	case actor.PreStart:
		for ix, config := range a.poolsConfig {
			rpRef := a.createResourcePool(ctx, a.poolsConfig[ix], a.cert)
			if rpRef != nil {
				a.pools[config.PoolName] = rpRef
			}
		}

	case sproto.AllocateRequest:
		// this code exists to handle the case where an experiment does not have
		// an explicit resource pool specified in the config. This should never happen
		// for newly created/forked experiments as the default pool is filled in to the
		// config at creation time. However, old experiments which were created prior to
		// the introduction of resource pools could have no resource pool associated with
		// them and so we need to handle that case gracefully.
		if len(msg.ResourcePool) == 0 {
			if msg.SlotsNeeded == 0 {
				msg.ResourcePool = a.config.DefaultAuxResourcePool
			} else {
				msg.ResourcePool = a.config.DefaultComputeResourcePool
			}
		}
		a.forwardToPool(ctx, msg.ResourcePool, msg)

	case sproto.ResourcesReleased:
		a.forwardToAllPools(ctx, msg)

	case sproto.SetGroupMaxSlots, sproto.SetGroupWeight, sproto.SetGroupPriority:
		a.forwardToAllPools(ctx, msg)

	case sproto.GetTaskHandler:
		if handler, err := a.aggregateTaskHandler(a.forwardToAllPools(ctx, msg)); err != nil {
			ctx.Respond(err)
		} else {
			ctx.Respond(handler)
		}

	case sproto.GetTaskSummary:
		if summary := a.aggregateTaskSummary(a.forwardToAllPools(ctx, msg)); summary != nil {
			ctx.Respond(summary)
		}

	case sproto.GetTaskSummaries:
		ctx.Respond(a.aggregateTaskSummaries(a.forwardToAllPools(ctx, msg)))

	case sproto.SetTaskName:
		a.forwardToAllPools(ctx, msg)

	case sproto.GetDefaultComputeResourcePoolRequest:
		ctx.Respond(sproto.GetDefaultComputeResourcePoolResponse{
			PoolName: a.config.DefaultComputeResourcePool,
		})

	case sproto.GetDefaultAuxResourcePoolRequest:
		ctx.Respond(sproto.GetDefaultAuxResourcePoolResponse{PoolName: a.config.DefaultAuxResourcePool})

	case sproto.ValidateCommandResourcesRequest:
		a.forwardToPool(ctx, msg.ResourcePool, msg)

	case *apiv1.GetResourcePoolsRequest:
		summaries := make([]*resourcepoolv1.ResourcePool, 0, len(a.poolsConfig))
		for _, pool := range a.poolsConfig {
			summary, err := a.createResourcePoolSummary(ctx, pool.PoolName)
			if err != nil {
				// Should only raise an error if the resource pool doesn't exist and that can't happen.
				// But best to handle it anyway in case the implementation changes in the future.
				ctx.Log().WithError(err).Error("")
				ctx.Respond(err)
			}
			summaries = append(summaries, summary)
		}
		resp := &apiv1.GetResourcePoolsResponse{ResourcePools: summaries}
		ctx.Respond(resp)
<<<<<<< HEAD
	case *apiv1.GetAgentsRequest:
		response := ctx.Self().System().AskAt(sproto.AgentsAddr, msg)
		ctx.Respond(response.Get())
=======

	case job.GetJobQ:
		if msg.ResourcePool == "" {
			msg.ResourcePool = a.config.DefaultComputeResourcePool
		}

		rpRef := ctx.Child(msg.ResourcePool)
		if rpRef == nil {
			ctx.Respond(errors.Errorf("resource pool %s not found", msg.ResourcePool))
			return nil
		}
		resp := ctx.Ask(rpRef, msg).Get()
		ctx.Respond(resp)

	case *apiv1.GetJobQueueStatsRequest:
		rpRefs := make([]*actor.Ref, 0)
		if len(msg.ResourcePools) == 0 {
			rpRefs = append(rpRefs, ctx.Children()...)
		} else {
			for _, rp := range msg.ResourcePools {
				rpRefs = append(rpRefs, ctx.Child(rp))
			}
		}
		resp := &apiv1.GetJobQueueStatsResponse{
			Results: make([]*apiv1.RPQueueStat, 0),
		}
		actorResps := ctx.AskAll(job.GetJobQStats{}, rpRefs...).GetAll()
		for _, rpRef := range rpRefs {
			qStats := apiv1.RPQueueStat{ResourcePool: rpRef.Address().Local()}
			aResp := actorResps[rpRef]
			switch aMsg := aResp.(type) {
			case error:
				ctx.Log().WithError(aMsg).Error("")
				ctx.Respond(aMsg)
				return nil
			case jobv1.QueueStats:
				qStats.Stats = &aMsg
				resp.Results = append(resp.Results, &qStats)
			default:
				return fmt.Errorf("unexpected response type: %T", aMsg)
			}
		}
		ctx.Respond(resp)
		return nil

>>>>>>> 7d9714e0
	default:
		return actor.ErrUnexpectedMessage(ctx)
	}
	return nil
}

func (a *agentResourceManager) createResourcePool(
	ctx *actor.Context, config ResourcePoolConfig, cert *tls.Certificate,
) *actor.Ref {
	ctx.Log().Infof("creating resource pool: %s", config.PoolName)

	// We pass the config here in by value so that in the case where we replace
	// the scheduler config with the global scheduler config (when the pool does
	// not define one for itself) we do not modify the original data structures.
	if config.Scheduler != nil {
		ctx.Log().Infof("pool %s using local scheduling config", config.PoolName)
	} else {
		config.Scheduler = a.config.Scheduler
		ctx.Log().Infof("pool %s using global scheduling config", config.PoolName)
	}

	rp := NewResourcePool(
		&config,
		cert,
		MakeScheduler(config.Scheduler),
		MakeFitFunction(config.Scheduler.FittingPolicy),
	)
	ref, ok := ctx.ActorOf(config.PoolName, rp)
	if !ok {
		ctx.Log().Errorf("cannot create resource pool actor: %s", config.PoolName)
		return nil
	}
	return ref
}

func (a *agentResourceManager) forwardToPool(
	ctx *actor.Context, resourcePool string, msg actor.Message,
) {
	if a.pools[resourcePool] == nil {
		sender := "unknown"
		if ctx.Sender() != nil {
			sender = ctx.Sender().Address().String()
		}
		err := errors.Errorf("cannot find resource pool %s for message %T from actor %s",
			resourcePool, ctx.Message(), sender)
		ctx.Log().WithError(err).Error("")
		if ctx.ExpectingResponse() {
			ctx.Respond(err)
		}
		return
	}
	if ctx.ExpectingResponse() {
		response := ctx.Ask(a.pools[resourcePool], msg)
		ctx.Respond(response.Get())
	} else {
		ctx.Tell(a.pools[resourcePool], msg)
	}
}

func (a *agentResourceManager) forwardToAllPools(
	ctx *actor.Context, msg actor.Message,
) map[*actor.Ref]actor.Message {
	if ctx.ExpectingResponse() {
		return ctx.AskAll(msg, ctx.Children()...).GetAll()
	}
	ctx.TellAll(msg, ctx.Children()...)
	return nil
}

func (a *agentResourceManager) aggregateTaskHandler(
	resps map[*actor.Ref]actor.Message,
) (*actor.Ref, error) {
	for _, resp := range resps {
		if typed, ok := resp.(*actor.Ref); ok && typed != nil {
			return typed, nil
		}
	}
	return nil, errors.New("task handler not found on any resource pool")
}

func (a *agentResourceManager) aggregateTaskSummary(
	resps map[*actor.Ref]actor.Message,
) *TaskSummary {
	for _, resp := range resps {
		if resp != nil {
			typed := resp.(TaskSummary)
			return &typed
		}
	}
	return nil
}

func (a *agentResourceManager) aggregateTaskSummaries(
	resps map[*actor.Ref]actor.Message,
) map[model.AllocationID]TaskSummary {
	summaries := make(map[model.AllocationID]TaskSummary)
	for _, resp := range resps {
		if resp != nil {
			typed := resp.(map[model.AllocationID]TaskSummary)
			for id, summary := range typed {
				summaries[id] = summary
			}
		}
	}
	return summaries
}

func (a *agentResourceManager) getResourcePoolConfig(poolName string) (ResourcePoolConfig, error) {
	for i := range a.poolsConfig {
		if a.poolsConfig[i].PoolName == poolName {
			return a.poolsConfig[i], nil
		}
	}
	return ResourcePoolConfig{}, errors.Errorf("cannot find resource pool %s", poolName)
}

func (a *agentResourceManager) createResourcePoolSummary(
	ctx *actor.Context,
	poolName string,
) (*resourcepoolv1.ResourcePool, error) {
	pool, err := a.getResourcePoolConfig(poolName)
	if err != nil {
		return &resourcepoolv1.ResourcePool{}, err
	}

	// Static Pool defaults
	poolType := resourcepoolv1.ResourcePoolType_RESOURCE_POOL_TYPE_STATIC
	preemptible := false
	location := "on-prem"
	imageID := ""
	instanceType := ""
	slotsPerAgent := -1
	slotType := device.ZeroSlot

	if pool.Provider != nil {
		if pool.Provider.AWS != nil {
			poolType = resourcepoolv1.ResourcePoolType_RESOURCE_POOL_TYPE_AWS
			preemptible = pool.Provider.AWS.SpotEnabled
			location = pool.Provider.AWS.Region
			imageID = pool.Provider.AWS.ImageID
			instanceType = string(pool.Provider.AWS.InstanceType)
			slotsPerAgent = pool.Provider.AWS.SlotsPerInstance()
			slotType = pool.Provider.AWS.SlotType()
		}
		if pool.Provider.GCP != nil {
			poolType = resourcepoolv1.ResourcePoolType_RESOURCE_POOL_TYPE_GCP
			preemptible = pool.Provider.GCP.InstanceType.Preemptible
			location = pool.Provider.GCP.Zone
			imageID = pool.Provider.GCP.BootDiskSourceImage
			slotsPerAgent = pool.Provider.GCP.SlotsPerInstance()
			slotType = pool.Provider.GCP.SlotType()
			if pool.Provider.GCP.InstanceType.GPUNum == 0 {
				instanceType = pool.Provider.GCP.InstanceType.MachineType
			} else {
				instanceType = fmt.Sprintf("%s, %d x %s",
					pool.Provider.GCP.InstanceType.MachineType,
					pool.Provider.GCP.InstanceType.GPUNum,
					pool.Provider.GCP.InstanceType.GPUType,
				)
			}
		}
	}

	var schedulerType resourcepoolv1.SchedulerType
	if pool.Scheduler == nil {
		// This means the scheduler setting should be inherited from the resource manager
		pool.Scheduler = a.config.Scheduler
		if a.config.Scheduler == nil {
			ctx.Log().Errorf("scheduler is not present in config or in resource manager")
			return &resourcepoolv1.ResourcePool{}, err
		}
	}

	if pool.Scheduler.FairShare != nil {
		schedulerType = resourcepoolv1.SchedulerType_SCHEDULER_TYPE_FAIR_SHARE
	}
	if pool.Scheduler.Priority != nil {
		schedulerType = resourcepoolv1.SchedulerType_SCHEDULER_TYPE_PRIORITY
	}
	if pool.Scheduler.RoundRobin != nil {
		schedulerType = resourcepoolv1.SchedulerType_SCHEDULER_TYPE_ROUND_ROBIN
	}

	resp := &resourcepoolv1.ResourcePool{
		Name:                         pool.PoolName,
		Description:                  pool.Description,
		Type:                         poolType,
		DefaultAuxPool:               a.config.DefaultAuxResourcePool == poolName,
		DefaultComputePool:           a.config.DefaultComputeResourcePool == poolName,
		Preemptible:                  preemptible,
		SlotsPerAgent:                int32(slotsPerAgent),
		AuxContainerCapacityPerAgent: int32(pool.MaxAuxContainersPerAgent),
		SchedulerType:                schedulerType,
		Location:                     location,
		ImageId:                      imageID,
		InstanceType:                 instanceType,
		Details:                      &resourcepoolv1.ResourcePoolDetail{},
		SlotType:                     slotType.Proto(),
	}
	if pool.Provider != nil {
		resp.MinAgents = int32(pool.Provider.MinInstances)
		resp.MaxAgents = int32(pool.Provider.MaxInstances)
		resp.MasterUrl = pool.Provider.MasterURL
		resp.MasterCertName = pool.Provider.MasterCertName
		resp.StartupScript = pool.Provider.StartupScript
		resp.ContainerStartupScript = pool.Provider.ContainerStartupScript
		resp.AgentDockerNetwork = pool.Provider.AgentDockerNetwork
		resp.AgentDockerRuntime = pool.Provider.AgentDockerRuntime
		resp.AgentDockerImage = pool.Provider.AgentDockerImage
		resp.AgentFluentImage = pool.Provider.AgentFluentImage
		resp.MaxIdleAgentPeriod = float32(time.Duration(pool.Provider.MaxIdleAgentPeriod).Seconds())
		startingPeriodSecs := time.Duration(pool.Provider.MaxAgentStartingPeriod).Seconds()
		resp.MaxAgentStartingPeriod = float32(startingPeriodSecs)
	}
	if pool.Scheduler != nil {
		if pool.Scheduler.FittingPolicy == best {
			resp.SchedulerFittingPolicy = resourcepoolv1.FittingPolicy_FITTING_POLICY_BEST
		}
		if pool.Scheduler.FittingPolicy == worst {
			resp.SchedulerFittingPolicy = resourcepoolv1.FittingPolicy_FITTING_POLICY_WORST
		}

		if pool.Scheduler.FittingPolicy != best && pool.Scheduler.FittingPolicy != worst {
			ctx.Log().Errorf("unrecognized scheduler fitting policy")
			return &resourcepoolv1.ResourcePool{}, err
		}
	}
	if poolType == resourcepoolv1.ResourcePoolType_RESOURCE_POOL_TYPE_AWS {
		aws := pool.Provider.AWS
		resp.Details.Aws = &resourcepoolv1.ResourcePoolAwsDetail{
			Region:                aws.Region,
			RootVolumeSize:        int32(aws.RootVolumeSize),
			ImageId:               aws.ImageID,
			TagKey:                aws.TagKey,
			TagValue:              aws.TagValue,
			InstanceName:          aws.InstanceName,
			SshKeyName:            aws.SSHKeyName,
			PublicIp:              aws.NetworkInterface.PublicIP,
			SubnetId:              aws.NetworkInterface.SubnetID,
			SecurityGroupId:       aws.NetworkInterface.SecurityGroupID,
			IamInstanceProfileArn: aws.IamInstanceProfileArn,
			InstanceType:          string(aws.InstanceType),
			LogGroup:              aws.LogGroup,
			LogStream:             aws.LogStream,
			SpotEnabled:           aws.SpotEnabled,
			SpotMaxPrice:          aws.SpotMaxPrice,
		}
		customTags := make([]*resourcepoolv1.AwsCustomTag, len(aws.CustomTags))
		for i, tagInfo := range aws.CustomTags {
			customTags[i] = &resourcepoolv1.AwsCustomTag{
				Key:   tagInfo.Key,
				Value: tagInfo.Value,
			}
		}
		resp.Details.Aws.CustomTags = customTags
	}
	if poolType == resourcepoolv1.ResourcePoolType_RESOURCE_POOL_TYPE_GCP {
		gcp := pool.Provider.GCP
		resp.Details.Gcp = &resourcepoolv1.ResourcePoolGcpDetail{
			Project:                gcp.Project,
			Zone:                   gcp.Zone,
			BootDiskSize:           int32(gcp.BootDiskSize),
			BootDiskSourceImage:    gcp.BootDiskSourceImage,
			LabelKey:               gcp.LabelKey,
			LabelValue:             gcp.LabelValue,
			NamePrefix:             gcp.NamePrefix,
			Network:                gcp.NetworkInterface.Network,
			Subnetwork:             gcp.NetworkInterface.Subnetwork,
			ExternalIp:             gcp.NetworkInterface.ExternalIP,
			NetworkTags:            gcp.NetworkTags,
			ServiceAccountEmail:    gcp.ServiceAccount.Email,
			ServiceAccountScopes:   gcp.ServiceAccount.Scopes,
			MachineType:            gcp.InstanceType.MachineType,
			GpuType:                gcp.InstanceType.GPUType,
			GpuNum:                 int32(gcp.InstanceType.GPUNum),
			Preemptible:            gcp.InstanceType.Preemptible,
			OperationTimeoutPeriod: float32(time.Duration(gcp.OperationTimeoutPeriod).Seconds()),
		}
	}

	if schedulerType == resourcepoolv1.SchedulerType_SCHEDULER_TYPE_PRIORITY {
		resp.Details.PriorityScheduler = &resourcepoolv1.ResourcePoolPrioritySchedulerDetail{
			Preemption:      pool.Scheduler.Priority.Preemption,
			DefaultPriority: int32(*pool.Scheduler.Priority.DefaultPriority),
		}
	}

	resourceSummary := ctx.Ask(a.pools[poolName], GetResourceSummary{}).Get().(ResourceSummary)
	resp.NumAgents = int32(resourceSummary.numAgents)
	resp.SlotsAvailable = int32(resourceSummary.numTotalSlots)
	resp.SlotsUsed = int32(resourceSummary.numActiveSlots)
	resp.AuxContainerCapacity = int32(resourceSummary.maxNumAuxContainers)
	resp.AuxContainersRunning = int32(resourceSummary.numActiveAuxContainers)
	if pool.Provider == nil && resp.NumAgents > 0 {
		resp.SlotType = resourceSummary.slotType.Proto()
	}

	return resp, nil
}<|MERGE_RESOLUTION|>--- conflicted
+++ resolved
@@ -110,11 +110,9 @@
 		}
 		resp := &apiv1.GetResourcePoolsResponse{ResourcePools: summaries}
 		ctx.Respond(resp)
-<<<<<<< HEAD
 	case *apiv1.GetAgentsRequest:
 		response := ctx.Self().System().AskAt(sproto.AgentsAddr, msg)
 		ctx.Respond(response.Get())
-=======
 
 	case job.GetJobQ:
 		if msg.ResourcePool == "" {
@@ -160,7 +158,6 @@
 		ctx.Respond(resp)
 		return nil
 
->>>>>>> 7d9714e0
 	default:
 		return actor.ErrUnexpectedMessage(ctx)
 	}
